import { percentRegexp } from '../../services/config-manager-v2';
import { UniswapishPriceError } from '../../services/error-handler';
import {
  BigNumber,
  Contract,
  ContractInterface,
  Transaction,
  Wallet,
} from 'ethers';
import { isFractionString } from '../../services/validators';
import { PangolinConfig } from './pangolin.config';
import routerAbi from './IPangolinRouter.json';
import {
  Fetcher,
  Percent,
  Router,
  Token,
  TokenAmount,
  Trade,
  Pair,
} from '@pangolindex/sdk';
import { logger } from '../../services/logger';
import { Avalanche } from '../../chains/avalanche/avalanche';
import { ExpectedTrade, Uniswapish } from '../../services/common-interfaces';

export class Pangolin implements Uniswapish {
  private static _instances: { [name: string]: Pangolin };
  private avalanche: Avalanche;
  private _router: string;
  private _routerAbi: ContractInterface;
  private _gasLimit: number;
  private _ttl: number;
  private chainId;
  private tokenList: Record<string, Token> = {};
  private _ready: boolean = false;

  private constructor(network: string) {
    const config = PangolinConfig.config;
    this.avalanche = Avalanche.getInstance(network);
    this.chainId = this.avalanche.chainId;
    this._router = config.routerAddress(network);
    this._ttl = config.ttl;
    this._routerAbi = routerAbi.abi;
    this._gasLimit = this.avalanche.gasLimit;
  }

  public static getInstance(chain: string, network: string): Pangolin {
    if (Pangolin._instances === undefined) {
      Pangolin._instances = {};
    }
    if (!(chain + network in Pangolin._instances)) {
      Pangolin._instances[chain + network] = new Pangolin(network);
    }

    return Pangolin._instances[chain + network];
  }

  /**
   * Given a token's address, return the connector's native representation of
   * the token.
   *
   * @param address Token address
   */
  public getTokenByAddress(address: string): Token {
    return this.tokenList[address];
  }

  public async init() {
<<<<<<< HEAD
    if (this._chain == 'avalanche')
      throw new Error('Avalanche is not available');

=======
>>>>>>> ea84d2b9
    if (!this.avalanche.ready()) {
      await this.avalanche.init();
    }
    for (const token of this.avalanche.storedTokenList) {
      this.tokenList[token.address] = new Token(
        this.chainId,
        token.address,
        token.decimals,
        token.symbol,
        token.name
      );
    }
    this._ready = true;
  }

  public ready(): boolean {
    return this._ready;
  }

  /**
   * Router address.
   */
  public get router(): string {
    return this._router;
  }

  /**
   * Router smart contract ABI.
   */
  public get routerAbi(): ContractInterface {
    return this._routerAbi;
  }

  /**
   * Default gas limit for swap transactions.
   */
  public get gasLimit(): number {
    return this._gasLimit;
  }

  /**
   * Default time-to-live for swap transactions, in seconds.
   */
  public get ttl(): number {
    return this._ttl;
  }

  /**
   * Gets the allowed slippage percent from the optional parameter or the value
   * in the configuration.
   *
   * @param allowedSlippageStr (Optional) should be of the form '1/10'.
   */
  public getAllowedSlippage(allowedSlippageStr?: string): Percent {
    if (allowedSlippageStr != null && isFractionString(allowedSlippageStr)) {
      const fractionSplit = allowedSlippageStr.split('/');
      return new Percent(fractionSplit[0], fractionSplit[1]);
    }

    const allowedSlippage = PangolinConfig.config.allowedSlippage;
    const nd = allowedSlippage.match(percentRegexp);
    if (nd) return new Percent(nd[1], nd[2]);
    throw new Error(
      'Encountered a malformed percent string in the config for ALLOWED_SLIPPAGE.'
    );
  }

  /**
   * Given the amount of `baseToken` to put into a transaction, calculate the
   * amount of `quoteToken` that can be expected from the transaction.
   *
   * This is typically used for calculating token sell prices.
   *
   * @param baseToken Token input for the transaction
   * @param quoteToken Output from the transaction
   * @param amount Amount of `baseToken` to put into the transaction
   */
  async estimateSellTrade(
    baseToken: Token,
    quoteToken: Token,
    amount: BigNumber,
    allowedSlippage?: string
  ): Promise<ExpectedTrade> {
    const nativeTokenAmount: TokenAmount = new TokenAmount(
      baseToken,
      amount.toString()
    );
    logger.info(
      `Fetching pair data for ${baseToken.address}-${quoteToken.address}.`
    );
    const pair: Pair = await Fetcher.fetchPairData(
      baseToken,
      quoteToken,
      this.avalanche.provider
    );
    const trades: Trade[] = Trade.bestTradeExactIn(
      [pair],
      nativeTokenAmount,
      quoteToken,
      { maxHops: 1 }
    );
    if (!trades || trades.length === 0) {
      throw new UniswapishPriceError(
        `priceSwapIn: no trade pair found for ${baseToken} to ${quoteToken}.`
      );
    }
    logger.info(
      `Best trade for ${baseToken.address}-${quoteToken.address}: ${trades[0]}`
    );
    const expectedAmount = trades[0].minimumAmountOut(
      this.getAllowedSlippage(allowedSlippage)
    );
    return { trade: trades[0], expectedAmount };
  }

  /**
   * Given the amount of `baseToken` desired to acquire from a transaction,
   * calculate the amount of `quoteToken` needed for the transaction.
   *
   * This is typically used for calculating token buy prices.
   *
   * @param quoteToken Token input for the transaction
   * @param baseToken Token output from the transaction
   * @param amount Amount of `baseToken` desired from the transaction
   */
  async estimateBuyTrade(
    quoteToken: Token,
    baseToken: Token,
    amount: BigNumber,
    allowedSlippage?: string
  ): Promise<ExpectedTrade> {
    const nativeTokenAmount: TokenAmount = new TokenAmount(
      baseToken,
      amount.toString()
    );
    logger.info(
      `Fetching pair data for ${quoteToken.address}-${baseToken.address}.`
    );
    const pair: Pair = await Fetcher.fetchPairData(
      quoteToken,
      baseToken,
      this.avalanche.provider
    );
    const trades: Trade[] = Trade.bestTradeExactOut(
      [pair],
      quoteToken,
      nativeTokenAmount,
      { maxHops: 1 }
    );
    if (!trades || trades.length === 0) {
      throw new UniswapishPriceError(
        `priceSwapOut: no trade pair found for ${quoteToken.address} to ${baseToken.address}.`
      );
    }
    logger.info(
      `Best trade for ${quoteToken.address}-${baseToken.address}: ${trades[0]}`
    );

    const expectedAmount = trades[0].maximumAmountIn(
      this.getAllowedSlippage(allowedSlippage)
    );
    return { trade: trades[0], expectedAmount };
  }

  /**
   * Given a wallet and a Uniswap-ish trade, try to execute it on blockchain.
   *
   * @param wallet Wallet
   * @param trade Expected trade
   * @param gasPrice Base gas price, for pre-EIP1559 transactions
   * @param pangolinRouter smart contract address
   * @param ttl How long the swap is valid before expiry, in seconds
   * @param abi Router contract ABI
   * @param gasLimit Gas limit
   * @param nonce (Optional) EVM transaction nonce
   * @param maxFeePerGas (Optional) Maximum total fee per gas you want to pay
   * @param maxPriorityFeePerGas (Optional) Maximum tip per gas you want to pay
   */
  async executeTrade(
    wallet: Wallet,
    trade: Trade,
    gasPrice: number,
    pangolinRouter: string,
    ttl: number,
    abi: ContractInterface,
    gasLimit: number,
    nonce?: number,
    maxFeePerGas?: BigNumber,
    maxPriorityFeePerGas?: BigNumber,
    allowedSlippage?: string
  ): Promise<Transaction> {
    const result = Router.swapCallParameters(trade, {
      ttl,
      recipient: wallet.address,
      allowedSlippage: this.getAllowedSlippage(allowedSlippage),
    });

    const contract = new Contract(pangolinRouter, abi, wallet);
    if (!nonce) {
      nonce = await this.avalanche.nonceManager.getNextNonce(wallet.address);
    }
    let tx;
    if (maxFeePerGas || maxPriorityFeePerGas) {
      tx = await contract[result.methodName](...result.args, {
        gasLimit: gasLimit,
        value: result.value,
        nonce: nonce,
        maxFeePerGas,
        maxPriorityFeePerGas,
      });
    } else {
      tx = await contract[result.methodName](...result.args, {
        gasPrice: (gasPrice * 1e9).toFixed(0),
        gasLimit: gasLimit.toFixed(0),
        value: result.value,
        nonce: nonce,
      });
    }

    logger.info(tx);
    await this.avalanche.nonceManager.commitNonce(wallet.address, nonce);
    return tx;
  }
}<|MERGE_RESOLUTION|>--- conflicted
+++ resolved
@@ -66,12 +66,6 @@
   }
 
   public async init() {
-<<<<<<< HEAD
-    if (this._chain == 'avalanche')
-      throw new Error('Avalanche is not available');
-
-=======
->>>>>>> ea84d2b9
     if (!this.avalanche.ready()) {
       await this.avalanche.init();
     }
