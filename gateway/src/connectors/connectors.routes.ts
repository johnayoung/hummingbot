import { Router } from 'express';
import { asyncHandler } from '../services/error-handler';
<<<<<<< HEAD
import { DefikingdomsConfig } from './defikingdoms/defikingdoms.config';
import { OpenoceanConfig } from './openocean/openocean.config';
=======
import { DefiraConfig } from './defira/defira.config';
>>>>>>> 6a4f7599
import { PangolinConfig } from './pangolin/pangolin.config';
import { PerpConfig } from './perp/perp.config';
import { QuickswapConfig } from './quickswap/quickswap.config';
import { SerumConfig } from './serum/serum.config';
import { SushiswapConfig } from './sushiswap/sushiswap.config';
import { TraderjoeConfig } from './traderjoe/traderjoe.config';
import { UniswapConfig } from './uniswap/uniswap.config';

export namespace ConnectorsRoutes {
  export const router = Router();

  router.get(
    '/',
    asyncHandler(async (_req, res) => {
      res.status(200).json({
        connectors: [
          {
            name: 'uniswap',
            trading_type: UniswapConfig.config.tradingTypes('swap'),
            available_networks: UniswapConfig.config.availableNetworks,
          },
          {
            name: 'uniswapLP',
            trading_type: UniswapConfig.config.tradingTypes('LP'),
            available_networks: UniswapConfig.config.availableNetworks,
            additional_spenders: ['uniswap'],
          },
          {
            name: 'pangolin',
            trading_type: PangolinConfig.config.tradingTypes,
            available_networks: PangolinConfig.config.availableNetworks,
          },
          {
            name: 'openocean',
            trading_type: OpenoceanConfig.config.tradingTypes,
            available_networks: OpenoceanConfig.config.availableNetworks,
          },
          {
            name: 'quickswap',
            trading_type: QuickswapConfig.config.tradingTypes,
            available_networks: QuickswapConfig.config.availableNetworks,
          },
          {
            name: 'perp',
            trading_type: PerpConfig.config.tradingTypes('perp'),
            available_networks: PerpConfig.config.availableNetworks,
          },
          {
            name: 'sushiswap',
            trading_type: SushiswapConfig.config.tradingTypes,
            available_networks: SushiswapConfig.config.availableNetworks,
          },
          {
            name: 'traderjoe',
            trading_type: TraderjoeConfig.config.tradingTypes,
            available_networks: TraderjoeConfig.config.availableNetworks,
          },
          {
            name: 'defikingdoms',
            trading_type: DefikingdomsConfig.config.tradingTypes,
            available_networks: DefikingdomsConfig.config.availableNetworks,
          },
          {
<<<<<<< HEAD
            name: 'serum',
            trading_type: SerumConfig.config.tradingTypes,
            available_networks: SerumConfig.config.availableNetworks,
=======
            name: 'defira',
            trading_type: DefiraConfig.config.tradingTypes,
            available_networks: DefiraConfig.config.availableNetworks,
>>>>>>> 6a4f7599
          },
        ],
      });
    })
  );
}<|MERGE_RESOLUTION|>--- conflicted
+++ resolved
@@ -1,11 +1,8 @@
 import { Router } from 'express';
 import { asyncHandler } from '../services/error-handler';
-<<<<<<< HEAD
+import { DefiraConfig } from './defira/defira.config';
 import { DefikingdomsConfig } from './defikingdoms/defikingdoms.config';
 import { OpenoceanConfig } from './openocean/openocean.config';
-=======
-import { DefiraConfig } from './defira/defira.config';
->>>>>>> 6a4f7599
 import { PangolinConfig } from './pangolin/pangolin.config';
 import { PerpConfig } from './perp/perp.config';
 import { QuickswapConfig } from './quickswap/quickswap.config';
@@ -69,15 +66,14 @@
             available_networks: DefikingdomsConfig.config.availableNetworks,
           },
           {
-<<<<<<< HEAD
+            name: 'defira',
+            trading_type: DefiraConfig.config.tradingTypes,
+            available_networks: DefiraConfig.config.availableNetworks,
+          },
+          {
             name: 'serum',
             trading_type: SerumConfig.config.tradingTypes,
             available_networks: SerumConfig.config.availableNetworks,
-=======
-            name: 'defira',
-            trading_type: DefiraConfig.config.tradingTypes,
-            available_networks: DefiraConfig.config.availableNetworks,
->>>>>>> 6a4f7599
           },
         ],
       });
