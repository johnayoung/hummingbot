import express from 'express';
import { Server } from 'http';
import { Request, Response, NextFunction } from 'express';
import { EthereumRoutes } from './chains/ethereum/ethereum.routes';
import { UniswapRoutes } from './chains/ethereum/uniswap/uniswap.routes';
import { AvalancheRoutes } from './chains/avalanche/avalanche.routes';
import { PangolinRoutes } from './chains/avalanche/pangolin/pangolin.routes';
import { WalletRoutes } from './services/wallet/wallet.routes';
import { logger, updateLoggerToStdout } from './services/logger';
import { addHttps } from './https';
import {
  asyncHandler,
  HttpException,
  NodeError,
  gatewayErrorMiddleware,
} from './services/error-handler';
import { ConfigManagerV2 } from './services/config-manager-v2';
import { SwaggerManager } from './services/swagger-manager';
<<<<<<< HEAD
=======
import { EthereumBase } from './services/ethereum-base';

>>>>>>> bd1a5ff0
const swaggerUi = require('swagger-ui-express');

export const app = express();
let server: Server;

// parse body for application/json
app.use(express.json());

// parse url for application/x-www-form-urlencoded
app.use(express.urlencoded({ extended: true }));

// mount sub routers
app.use('/avalanche', AvalancheRoutes.router);
app.use('/avalanche/pangolin', PangolinRoutes.router);

app.use('/eth', EthereumRoutes.router);
app.use('/eth/uniswap', UniswapRoutes.router);

app.use('/wallet', WalletRoutes.router);

// a simple route to test that the server is running
app.get('/', (_req: Request, res: Response) => {
  res.status(200).json({ status: 'ok' });
});

app.get('/status', async (_req: Request, res: Response) => {
  const avalanche = AvalancheRoutes.avalanche;
  const ethereum = EthereumRoutes.ethereum;
  const connectedNetworks = [];
  try {
    const avalancheNetwork = await getConnectionInformation(avalanche);
    connectedNetworks.push(avalancheNetwork);
  } catch (err) {
    logger.error(err);
  }
  try {
    const ethNetwork = await getConnectionInformation(ethereum);
    connectedNetworks.push(ethNetwork);
  } catch (err) {
    logger.error(err);
  }

  res.status(200).json({
    connectedNetworks,
  });
});

async function getConnectionInformation(connector: EthereumBase) {
  return {
    chainName: connector.chainName,
    chainId: connector.chainId,
    rpcUrl: connector.rpcUrl,
    currentBlockNumber: await connector.getCurrentBlockNumber(),
  };
}

app.get('/config', (_req: Request, res: Response<any, any>) => {
  res.status(200).json(ConfigManagerV2.getInstance().allConfigurations);
});

interface ConfigUpdateRequest {
  configPath: string;
  configValue: any;
}

app.post(
  '/config/update',
  asyncHandler(
    async (
      req: Request<unknown, unknown, ConfigUpdateRequest>,
      res: Response
    ) => {
      console.log('req.body.configPath ' + req.body.configPath);
      console.log('req.body.configValue ' + req.body.configValue);
      const config = ConfigManagerV2.getInstance().get(req.body.configPath);
      if (typeof req.body.configValue == 'string')
        switch (typeof config) {
          case 'number':
            req.body.configValue = Number(req.body.configValue);
            break;
          case 'boolean':
            req.body.configValue =
              req.body.configValue.toLowerCase() === 'true';
            break;
        }
      ConfigManagerV2.getInstance().set(
        req.body.configPath,
        req.body.configValue
      );

      logger.info('Reload logger to stdout.');
      updateLoggerToStdout();

      logger.info('Reloading Ethereum routes.');
      EthereumRoutes.reload();

      logger.info('Restarting gateway.');
      await stopGateway();
      await startGateway();

      res.status(200).json({ message: 'The config has been updated' });
    }
  )
);

// handle any error thrown in the gateway api route
app.use(
  (
    err: Error | NodeError | HttpException,
    _req: Request,
    res: Response,
    _next: NextFunction
  ) => {
    const response = gatewayErrorMiddleware(err);
    logger.error(err);
    return res.status(response.httpErrorCode).json(response);
  }
);

export const startGateway = async () => {
  const port = ConfigManagerV2.getInstance().get('server.port');
  logger.info(`⚡️ Gateway API listening on port ${port}`);
  if (ConfigManagerV2.getInstance().get('server.unsafeDevModeWithHTTP')) {
    logger.info('Running in UNSAFE HTTP! This could expose private keys.');

    const swaggerDocument = SwaggerManager.generateSwaggerJson(
      './docs/swagger/swagger.yml',
      './docs/swagger/definitions.yml',
      [
        './docs/swagger/main-routes.yml',
        './docs/swagger/eth-routes.yml',
        './docs/swagger/eth-uniswap-routes.yml',
        './docs/swagger/avalanche-routes.yml',
        './docs/swagger/avalanche-pangolin-routes.yml',
      ]
    );

    // mount swagger api docs
    app.use('/api-docs', swaggerUi.serve, swaggerUi.setup(swaggerDocument));
    server = await app.listen(port);
  } else {
    server = await addHttps(app).listen(port);
    logger.info('The server is secured behind HTTPS.');
  }
};

const stopGateway = async () => {
  return server.close();
};<|MERGE_RESOLUTION|>--- conflicted
+++ resolved
@@ -16,11 +16,8 @@
 } from './services/error-handler';
 import { ConfigManagerV2 } from './services/config-manager-v2';
 import { SwaggerManager } from './services/swagger-manager';
-<<<<<<< HEAD
-=======
 import { EthereumBase } from './services/ethereum-base';
 
->>>>>>> bd1a5ff0
 const swaggerUi = require('swagger-ui-express');
 
 export const app = express();
