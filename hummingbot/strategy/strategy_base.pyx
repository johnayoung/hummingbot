from decimal import Decimal
import logging
import pandas as pd
from typing import (
    List)

from hummingbot.core.clock cimport Clock
from hummingbot.core.event.events import MarketEvent
from hummingbot.core.event.event_listener cimport EventListener
from hummingbot.core.network_iterator import NetworkStatus
from hummingbot.core.utils.exchange_rate_conversion import ExchangeRateConversion
from hummingbot.strategy.market_symbol_pair import MarketSymbolPair
from hummingbot.core.time_iterator cimport TimeIterator
from hummingbot.market.market_base cimport MarketBase
from hummingbot.core.data_type.trade import Trade
from hummingbot.core.event.events import (
    OrderFilledEvent,
    OrderType
)

from .order_tracker import OrderTracker

NaN = float("nan")
decimal_nan = Decimal("NaN")


# <editor-fold desc="+ Event listeners">
cdef class BaseStrategyEventListener(EventListener):
    cdef:
        StrategyBase _owner

    def __init__(self, StrategyBase owner):
        super().__init__()
        self._owner = owner


cdef class BuyOrderCompletedListener(BaseStrategyEventListener):
    cdef c_call(self, object arg):
        self._owner.c_did_complete_buy_order(arg)
        self._owner.c_did_complete_buy_order_tracker(arg)


cdef class SellOrderCompletedListener(BaseStrategyEventListener):
    cdef c_call(self, object arg):
        self._owner.c_did_complete_sell_order(arg)
        self._owner.c_did_complete_sell_order_tracker(arg)


cdef class OrderFilledListener(BaseStrategyEventListener):
    cdef c_call(self, object arg):
        self._owner.c_did_fill_order(arg)


cdef class OrderFailedListener(BaseStrategyEventListener):
    cdef c_call(self, object arg):
        self._owner.c_did_fail_order(arg)
        self._owner.c_did_fail_order_tracker(arg)


cdef class OrderCancelledListener(BaseStrategyEventListener):
    cdef c_call(self, object arg):
        self._owner.c_did_cancel_order(arg)
        self._owner.c_did_cancel_order_tracker(arg)


cdef class OrderExpiredListener(BaseStrategyEventListener):
    cdef c_call(self, object arg):
        self._owner.c_did_expire_order(arg)
        self._owner.c_did_expire_order_tracker(arg)


cdef class BuyOrderCreatedListener(BaseStrategyEventListener):
    cdef c_call(self, object arg):
        self._owner.c_did_create_buy_order(arg)


cdef class SellOrderCreatedListener(BaseStrategyEventListener):
    cdef c_call(self, object arg):
        self._owner.c_did_create_sell_order(arg)
# </editor-fold>


cdef class StrategyBase(TimeIterator):
    BUY_ORDER_COMPLETED_EVENT_TAG = MarketEvent.BuyOrderCompleted.value
    SELL_ORDER_COMPLETED_EVENT_TAG = MarketEvent.SellOrderCompleted.value
    ORDER_FILLED_EVENT_TAG = MarketEvent.OrderFilled.value
    ORDER_CANCELLED_EVENT_TAG = MarketEvent.OrderCancelled.value
    ORDER_EXPIRED_EVENT_TAG = MarketEvent.OrderExpired.value
    ORDER_FAILURE_EVENT_TAG = MarketEvent.OrderFailure.value
    BUY_ORDER_CREATED_EVENT_TAG = MarketEvent.BuyOrderCreated.value
    SELL_ORDER_CREATED_EVENT_TAG = MarketEvent.SellOrderCreated.value

    @classmethod
    def logger(cls) -> logging.Logger:
        raise NotImplementedError

    def __init__(self):
        super().__init__()
        self._sb_markets = set()
        self._sb_create_buy_order_listener = BuyOrderCreatedListener(self)
        self._sb_create_sell_order_listener = SellOrderCreatedListener(self)
        self._sb_fill_order_listener = OrderFilledListener(self)
        self._sb_fail_order_listener = OrderFailedListener(self)
        self._sb_cancel_order_listener = OrderCancelledListener(self)
        self._sb_expire_order_listener = OrderExpiredListener(self)
        self._sb_complete_buy_order_listener = BuyOrderCompletedListener(self)
        self._sb_complete_sell_order_listener = SellOrderCompletedListener(self)

        self._sb_limit_order_min_expiration = 130.0
        self._sb_delegate_lock = False

        self._sb_order_tracker = OrderTracker()

    @property
    def active_markets(self) -> List[MarketBase]:
        return list(self._sb_markets)

    @property
    def limit_order_min_expiration(self) -> float:
        return self._sb_limit_order_min_expiration

    @limit_order_min_expiration.setter
    def limit_order_min_expiration(self, double value):
        self._sb_limit_order_min_expiration = value

    def format_status(self):
        raise NotImplementedError

    def log_with_clock(self, log_level: int, msg: str, **kwargs):
        clock_timestamp = pd.Timestamp(self._current_timestamp, unit="s", tz="UTC")
        self.logger().log(log_level, f"{msg} [clock={str(clock_timestamp)}]", **kwargs)

    @property
    def trades(self) -> List[Trade]:
        def event_to_trade(order_filled_event: OrderFilledEvent, market_name: str):
            return Trade(order_filled_event.symbol,
                         order_filled_event.trade_type,
                         order_filled_event.price,
                         order_filled_event.amount,
                         order_filled_event.order_type,
                         market_name,
                         order_filled_event.timestamp,
                         order_filled_event.trade_fee)

        past_trades = []
        for market in self.active_markets:
            event_logs = market.event_logs
            order_filled_events = list(filter(lambda e: isinstance(e, OrderFilledEvent), event_logs))
            past_trades += list(map(lambda ofe: event_to_trade(ofe, market.name), order_filled_events))

        return sorted(past_trades, key=lambda x: x.timestamp)

    def market_status_data_frame(self, market_symbol_pairs: List[MarketSymbolPair]) -> pd.DataFrame:
        cdef:
            MarketBase market
            double market_1_ask_price
            str trading_pair
            str base_asset
            str quote_asset
            double bid_price
            double ask_price
            double bid_price_adjusted
            double ask_price_adjusted
            list markets_data = []
            list markets_columns = ["Market", "Symbol", "Bid Price", "Ask Price", "Adjusted Bid", "Adjusted Ask"]
        try:
            for market_symbol_pair in market_symbol_pairs:
                market, trading_pair, base_asset, quote_asset = market_symbol_pair
                order_book = market.get_order_book(trading_pair)
                bid_price = order_book.get_price(False)
                ask_price = order_book.get_price(True)
                bid_price_adjusted = ExchangeRateConversion.get_instance().adjust_token_rate(quote_asset, bid_price)
                ask_price_adjusted = ExchangeRateConversion.get_instance().adjust_token_rate(quote_asset, ask_price)
                markets_data.append([
                    market.name,
                    trading_pair,
                    bid_price,
                    ask_price,
                    bid_price_adjusted,
                    ask_price_adjusted
                ])
            return pd.DataFrame(data=markets_data, columns=markets_columns)

        except Exception:
            self.logger().error("Error formatting market stats.", exc_info=True)

    def wallet_balance_data_frame(self, market_symbol_pairs: List[MarketSymbolPair]) -> pd.DataFrame:
        cdef:
            MarketBase market
            str base_asset
            str quote_asset
            double base_balance
            double quote_balance
            double base_asset_conversion_rate
            double quote_asset_conversion_rate
            list assets_data = []
            list assets_columns = ["Market", "Asset", "Balance", "Conversion Rate"]
        try:
            for market_symbol_pair in market_symbol_pairs:
                market, trading_pair, base_asset, quote_asset = market_symbol_pair
                base_balance = market.get_balance(base_asset)
                quote_balance = market.get_balance(quote_asset)
                base_asset_conversion_rate = ExchangeRateConversion.get_instance().adjust_token_rate(base_asset, 1.0)
                quote_asset_conversion_rate = ExchangeRateConversion.get_instance().adjust_token_rate(quote_asset, 1.0)
                assets_data.extend([
                    [market.name, base_asset, base_balance, base_asset_conversion_rate],
                    [market.name, quote_asset, quote_balance, quote_asset_conversion_rate]
                ])

            return pd.DataFrame(data=assets_data, columns=assets_columns)

        except Exception:
            self.logger().error("Error formatting wallet balance stats.", exc_info=True)

    def balance_warning(self, market_symbol_pairs: List[MarketSymbolPair]) -> List[str]:
        cdef:
            double base_balance
            double quote_balance
            list warning_lines = []
        # Add warning lines on null balances.
        # TO-DO: $Use min order size logic to replace the hard-coded 0.0001 value for each asset.
        for market_symbol_pair in market_symbol_pairs:
            base_balance = market_symbol_pair.market.get_balance(market_symbol_pair.base_asset)
            quote_balance = market_symbol_pair.market.get_balance(market_symbol_pair.quote_asset)
            if base_balance <= 0.0001:
                warning_lines.append(f"  {market_symbol_pair.market.name} market "
                                     f"{market_symbol_pair.base_asset} balance is too low. Cannot place order.")
            if quote_balance <= 0.0001:
                warning_lines.append(f"  {market_symbol_pair.market.name} market "
                                     f"{market_symbol_pair.quote_asset} balance is too low. Cannot place order.")
        return warning_lines

    def network_warning(self, market_symbol_pairs: List[MarketSymbolPair]) -> List[str]:
        cdef:
            list warning_lines = []
            str trading_pairs
        if not all([market_symbol_pair.market.network_status is NetworkStatus.CONNECTED for
                    market_symbol_pair in market_symbol_pairs]):
            trading_pairs = " // ".join([market_symbol_pair.trading_pair for market_symbol_pair in market_symbol_pairs])
            warning_lines.extend([
                f"  Markets are offline for the {trading_pairs} pair. Continued trading "
                f"with these markets may be dangerous.",
                ""
            ])
        return warning_lines

    cdef c_start(self, Clock clock, double timestamp):
        TimeIterator.c_start(self, clock, timestamp)
        self._sb_order_tracker.c_start(clock, timestamp)

    cdef c_tick(self, double timestamp):
        TimeIterator.c_tick(self, timestamp)
        self._sb_order_tracker.c_tick(timestamp)

    cdef c_stop(self, Clock clock):
        TimeIterator.c_stop(self, clock)
        self._sb_order_tracker.c_stop(clock)
        self.c_remove_markets(list(self._sb_markets))

    cdef c_add_markets(self, list markets):
        cdef:
            MarketBase typed_market

        for market in markets:
            typed_market = market
            typed_market.c_add_listener(self.BUY_ORDER_CREATED_EVENT_TAG, self._sb_create_buy_order_listener)
            typed_market.c_add_listener(self.SELL_ORDER_CREATED_EVENT_TAG, self._sb_create_sell_order_listener)
            typed_market.c_add_listener(self.ORDER_FILLED_EVENT_TAG, self._sb_fill_order_listener)
            typed_market.c_add_listener(self.ORDER_FAILURE_EVENT_TAG, self._sb_fail_order_listener)
            typed_market.c_add_listener(self.ORDER_CANCELLED_EVENT_TAG, self._sb_cancel_order_listener)
            typed_market.c_add_listener(self.ORDER_EXPIRED_EVENT_TAG, self._sb_expire_order_listener)
            typed_market.c_add_listener(self.BUY_ORDER_COMPLETED_EVENT_TAG, self._sb_complete_buy_order_listener)
            typed_market.c_add_listener(self.SELL_ORDER_COMPLETED_EVENT_TAG, self._sb_complete_sell_order_listener)
            self._sb_markets.add(typed_market)

    cdef c_remove_markets(self, list markets):
        cdef:
            MarketBase typed_market

        for market in markets:
            typed_market = market
            if typed_market not in self._sb_markets:
                continue
            typed_market.c_remove_listener(self.BUY_ORDER_CREATED_EVENT_TAG, self._sb_create_buy_order_listener)
            typed_market.c_remove_listener(self.SELL_ORDER_CREATED_EVENT_TAG, self._sb_create_sell_order_listener)
            typed_market.c_remove_listener(self.ORDER_FILLED_EVENT_TAG, self._sb_fill_order_listener)
            typed_market.c_remove_listener(self.ORDER_FAILURE_EVENT_TAG, self._sb_fail_order_listener)
            typed_market.c_remove_listener(self.ORDER_CANCELLED_EVENT_TAG, self._sb_cancel_order_listener)
            typed_market.c_remove_listener(self.ORDER_EXPIRED_EVENT_TAG, self._sb_expire_order_listener)
            typed_market.c_remove_listener(self.BUY_ORDER_COMPLETED_EVENT_TAG, self._sb_complete_buy_order_listener)
            typed_market.c_remove_listener(self.SELL_ORDER_COMPLETED_EVENT_TAG, self._sb_complete_sell_order_listener)
            self._sb_markets.remove(typed_market)

    # <editor-fold desc="+ Event handling functions">
    # ----------------------------------------------------------------------------------------------------------
    cdef c_did_create_buy_order(self, object order_created_event):
        pass

    cdef c_did_create_sell_order(self, object order_created_event):
        pass

    cdef c_did_fill_order(self, object order_filled_event):
        pass

    cdef c_did_fail_order(self, object order_failed_event):
        pass

    cdef c_did_cancel_order(self, object cancelled_event):
        pass

    cdef c_did_expire_order(self, object expired_event):
        pass

    cdef c_did_complete_buy_order(self, object order_completed_event):
        pass

    cdef c_did_complete_sell_order(self, object order_completed_event):
        pass
    # ----------------------------------------------------------------------------------------------------------
    # </editor-fold>

    # <editor-fold desc="+ Event handling for order tracking">
    # ----------------------------------------------------------------------------------------------------------
    cdef c_did_fail_order_tracker(self, object order_failed_event):
        cdef:
            str order_id = order_failed_event.order_id
            object order_type = order_failed_event.order_type
            object market_pair = self._sb_order_tracker.c_get_market_pair_from_order_id(order_id)

        if order_type == OrderType.LIMIT:
            self.c_stop_tracking_limit_order(market_pair, order_id)
        elif order_type == OrderType.MARKET:
            self.c_stop_tracking_market_order(market_pair, order_id)


    cdef c_did_cancel_order_tracker(self, object order_cancelled_event):
        cdef:
            str order_id = order_cancelled_event.order_id
            object market_pair = self._sb_order_tracker.c_get_market_pair_from_order_id(order_id)

        self.c_stop_tracking_limit_order(market_pair, order_id)

    cdef c_did_expire_order_tracker(self, object order_expired_event):
        self.c_did_cancel_order_tracker(order_expired_event)

    cdef c_did_complete_buy_order_tracker(self, object order_completed_event):
        cdef:
            str order_id = order_completed_event.order_id
            object market_pair = self._sb_order_tracker.c_get_market_pair_from_order_id(order_id)
            object order_type = order_completed_event.order_type

        if market_pair is not None:
            if order_type == OrderType.LIMIT:
                self.c_stop_tracking_limit_order(market_pair, order_id)
            elif order_type == OrderType.MARKET:
                self.c_stop_tracking_market_order(market_pair, order_id)

    cdef c_did_complete_sell_order_tracker(self, object order_completed_event):
        self.c_did_complete_buy_order_tracker(order_completed_event)
    # ----------------------------------------------------------------------------------------------------------
    # </editor-fold>

    # <editor-fold desc="+ Creating and cancelling orders">
    # ----------------------------------------------------------------------------------------------------------
    cdef str c_buy_with_specific_market(self, object market_symbol_pair, object amount,
                                        object order_type = OrderType.MARKET,
                                        object price = decimal_nan,
                                        double expiration_seconds = NaN):
        if self._sb_delegate_lock:
            raise RuntimeError("Delegates are not allowed to execute orders directly.")

        if not (isinstance(amount, Decimal) and isinstance(price, Decimal)):
            raise TypeError("price and amount must be Decimal objects.")

        cdef:
            dict kwargs = {
                "expiration_ts": self._current_timestamp + max(self._sb_limit_order_min_expiration, expiration_seconds)
            }
            MarketBase market = market_symbol_pair.market
            double native_amount = float(amount)
            double native_price = float(price)

        if market not in self._sb_markets:
<<<<<<< HEAD
            raise ValueError(f"market object for sell order is not in the whitelisted markets set.")
=======
            raise ValueError(f"Market object for buy order is not in the whitelisted markets set.")
        return market.c_buy(market_symbol_pair.trading_pair, amount, order_type=order_type, price=price, kwargs=kwargs)
>>>>>>> c6e9da9d

        cdef:
            str order_id = market.c_buy(market_symbol_pair.trading_pair, native_amount,
                                        order_type=order_type, price=native_price, kwargs=kwargs)

        # Start order tracking
        if order_type == OrderType.LIMIT:
            self.c_start_tracking_limit_order(market_symbol_pair, order_id, True, price, amount)
        elif order_type == OrderType.MARKET:
            self.c_start_tracking_market_order(market_symbol_pair, order_id, True, amount)

        return order_id

    cdef str c_sell_with_specific_market(self, object market_symbol_pair, object amount,
                                         object order_type = OrderType.MARKET,
                                         object price = decimal_nan,
                                         double expiration_seconds = NaN):
        if self._sb_delegate_lock:
            raise RuntimeError("Delegates are not allowed to execute orders directly.")

        if not (isinstance(amount, Decimal) and isinstance(price, Decimal)):
            raise TypeError("price and amount must be Decimal objects.")

        cdef:
            dict kwargs = {
                "expiration_ts": self._current_timestamp + max(self._sb_limit_order_min_expiration, expiration_seconds)
            }
            MarketBase market = market_symbol_pair.market
            double native_amount = float(amount)
            double native_price = float(price)

        if market not in self._sb_markets:
<<<<<<< HEAD
            raise ValueError(f"market object for sell order is not in the whitelisted markets set.")

        cdef:
            str order_id = market.c_sell(market_symbol_pair.trading_pair, native_amount,
                                         order_type=order_type, price=native_price, kwargs=kwargs)

        # Start order tracking
        if order_type == OrderType.LIMIT:
            self.c_start_tracking_limit_order(market_symbol_pair, order_id, False, price, amount)
        elif order_type == OrderType.MARKET:
            self.c_start_tracking_market_order(market_symbol_pair, order_id, False, amount)

        return order_id

    cdef c_cancel_order(self, object market_symbol_pair, str order_id):
        cdef:
            MarketBase market = market_symbol_pair.market

        if self._sb_order_tracker.c_check_and_track_cancel(order_id):
            market.c_cancel(market_symbol_pair.trading_pair, order_id)
    # ----------------------------------------------------------------------------------------------------------
    # </editor-fold>

    # <editor-fold desc="+ Order tracking entry points">
    # The following exposed tracking functions are meant to allow extending order tracking behavior in strategy
    # classes.
    # ----------------------------------------------------------------------------------------------------------
    cdef c_start_tracking_limit_order(self, object market_pair, str order_id, bint is_buy, object price,
                                      object quantity):
        self._sb_order_tracker.c_start_tracking_limit_order(market_pair, order_id, is_buy, price, quantity)

    cdef c_stop_tracking_limit_order(self, object market_pair, str order_id):
        self._sb_order_tracker.c_stop_tracking_limit_order(market_pair, order_id)

    cdef c_start_tracking_market_order(self, object market_pair, str order_id, bint is_buy, object quantity):
        self._sb_order_tracker.c_start_tracking_market_order(market_pair, order_id, is_buy, quantity)

    cdef c_stop_tracking_market_order(self, object market_pair, str order_id):
        self._sb_order_tracker.c_stop_tracking_market_order(market_pair, order_id)
    # ----------------------------------------------------------------------------------------------------------
    # </editor-fold>
=======
            raise ValueError(f"Market object for sell order is not in the whitelisted markets set.")
        return market.c_sell(market_symbol_pair.trading_pair, amount, order_type=order_type, price=price, kwargs=kwargs)
>>>>>>> c6e9da9d
<|MERGE_RESOLUTION|>--- conflicted
+++ resolved
@@ -381,12 +381,7 @@
             double native_price = float(price)
 
         if market not in self._sb_markets:
-<<<<<<< HEAD
-            raise ValueError(f"market object for sell order is not in the whitelisted markets set.")
-=======
             raise ValueError(f"Market object for buy order is not in the whitelisted markets set.")
-        return market.c_buy(market_symbol_pair.trading_pair, amount, order_type=order_type, price=price, kwargs=kwargs)
->>>>>>> c6e9da9d
 
         cdef:
             str order_id = market.c_buy(market_symbol_pair.trading_pair, native_amount,
@@ -419,8 +414,7 @@
             double native_price = float(price)
 
         if market not in self._sb_markets:
-<<<<<<< HEAD
-            raise ValueError(f"market object for sell order is not in the whitelisted markets set.")
+            raise ValueError(f"Market object for sell order is not in the whitelisted markets set.")
 
         cdef:
             str order_id = market.c_sell(market_symbol_pair.trading_pair, native_amount,
@@ -460,8 +454,4 @@
     cdef c_stop_tracking_market_order(self, object market_pair, str order_id):
         self._sb_order_tracker.c_stop_tracking_market_order(market_pair, order_id)
     # ----------------------------------------------------------------------------------------------------------
-    # </editor-fold>
-=======
-            raise ValueError(f"Market object for sell order is not in the whitelisted markets set.")
-        return market.c_sell(market_symbol_pair.trading_pair, amount, order_type=order_type, price=price, kwargs=kwargs)
->>>>>>> c6e9da9d
+    # </editor-fold>